macro(build_serial)
<<<<<<< HEAD
cmake_minimum_required(VERSION 2.4.6)
include($ENV{ROS_ROOT}/core/rosbuild/rosbuild.cmake)

# Set the build type.  Options are:
#  Coverage       : w/ debug symbols, w/o optimization, w/ code-coverage
#  Debug          : w/ debug symbols, w/o optimization
#  Release        : w/o debug symbols, w/ optimization
#  RelWithDebInfo : w/ debug symbols, w/ optimization
#  MinSizeRel     : w/o debug symbols, w/ optimization, stripped binaries
set(ROS_BUILD_TYPE RelWithDebInfo)

rosbuild_init()

#set the default path for built executables to the "bin" directory
set(EXECUTABLE_OUTPUT_PATH ${PROJECT_SOURCE_DIR}/bin)
#set the default path for built libraries to the "lib" directory
set(LIBRARY_OUTPUT_PATH ${PROJECT_SOURCE_DIR}/lib)

# Check for OS X and if so disable kqueue support in asio
IF(CMAKE_SYSTEM_NAME MATCHES Darwin)
    add_definitions(-DBOOST_ASIO_DISABLE_KQUEUE)
ENDIF(CMAKE_SYSTEM_NAME MATCHES Darwin)

# Build the serial library
rosbuild_add_library(serial src/serial.cpp include/serial/serial.h)

# Add boost dependencies
rosbuild_add_boost_directories()
rosbuild_link_boost(serial system filesystem thread)

# Build example
rosbuild_add_executable(serial_example examples/serial_example.cpp)
target_link_libraries(serial_example serial)
=======

  cmake_minimum_required(VERSION 2.4.6)
  include($ENV{ROS_ROOT}/core/rosbuild/rosbuild.cmake)

  # Set the build type.  Options are:
  #  Coverage       : w/ debug symbols, w/o optimization, w/ code-coverage
  #  Debug          : w/ debug symbols, w/o optimization
  #  Release        : w/o debug symbols, w/ optimization
  #  RelWithDebInfo : w/ debug symbols, w/ optimization
  #  MinSizeRel     : w/o debug symbols, w/ optimization, stripped binaries
  set(ROS_BUILD_TYPE Debug)

  rosbuild_init()

  #set the default path for built executables to the "bin" directory
  set(EXECUTABLE_OUTPUT_PATH ${PROJECT_SOURCE_DIR}/bin)
  #set the default path for built libraries to the "lib" directory
  set(LIBRARY_OUTPUT_PATH ${PROJECT_SOURCE_DIR}/lib)

  include_directories(include)
  include_directories(vendor)

  set(SERIAL_SRCS src/serial.cc)
  if(UNIX)
    list(APPEND SERIAL_SRCS src/impl/unix.cc)
  else(UNIX)
    list(APPEND SERIAL_SRCS src/impl/winows.cc)
  endif(UNIX)

  # Build the serial library
  rosbuild_add_library(${PROJECT_NAME} ${SERIAL_SRCS})

  # Build example
  rosbuild_add_executable(serial_example examples/serial_example.cc)
  target_link_libraries(serial_example ${PROJECT_NAME})

  # Create unit tests
  rosbuild_add_gtest(serial_tests tests/serial_tests.cc)
  target_link_libraries(serial_tests ${PROJECT_NAME})
>>>>>>> 81fc77dd

endmacro(build_serial)<|MERGE_RESOLUTION|>--- conflicted
+++ resolved
@@ -1,39 +1,4 @@
 macro(build_serial)
-<<<<<<< HEAD
-cmake_minimum_required(VERSION 2.4.6)
-include($ENV{ROS_ROOT}/core/rosbuild/rosbuild.cmake)
-
-# Set the build type.  Options are:
-#  Coverage       : w/ debug symbols, w/o optimization, w/ code-coverage
-#  Debug          : w/ debug symbols, w/o optimization
-#  Release        : w/o debug symbols, w/ optimization
-#  RelWithDebInfo : w/ debug symbols, w/ optimization
-#  MinSizeRel     : w/o debug symbols, w/ optimization, stripped binaries
-set(ROS_BUILD_TYPE RelWithDebInfo)
-
-rosbuild_init()
-
-#set the default path for built executables to the "bin" directory
-set(EXECUTABLE_OUTPUT_PATH ${PROJECT_SOURCE_DIR}/bin)
-#set the default path for built libraries to the "lib" directory
-set(LIBRARY_OUTPUT_PATH ${PROJECT_SOURCE_DIR}/lib)
-
-# Check for OS X and if so disable kqueue support in asio
-IF(CMAKE_SYSTEM_NAME MATCHES Darwin)
-    add_definitions(-DBOOST_ASIO_DISABLE_KQUEUE)
-ENDIF(CMAKE_SYSTEM_NAME MATCHES Darwin)
-
-# Build the serial library
-rosbuild_add_library(serial src/serial.cpp include/serial/serial.h)
-
-# Add boost dependencies
-rosbuild_add_boost_directories()
-rosbuild_link_boost(serial system filesystem thread)
-
-# Build example
-rosbuild_add_executable(serial_example examples/serial_example.cpp)
-target_link_libraries(serial_example serial)
-=======
 
   cmake_minimum_required(VERSION 2.4.6)
   include($ENV{ROS_ROOT}/core/rosbuild/rosbuild.cmake)
@@ -73,6 +38,5 @@
   # Create unit tests
   rosbuild_add_gtest(serial_tests tests/serial_tests.cc)
   target_link_libraries(serial_tests ${PROJECT_NAME})
->>>>>>> 81fc77dd
 
 endmacro(build_serial)