--- conflicted
+++ resolved
@@ -50,19 +50,11 @@
     source setup.bash
 
 Add the rosinstall entry for this stack:
-<<<<<<< HEAD
     
     echo "- git: {local-name: serial, uri: 'https://github.com/wjwwood/serial.git', version: 'master'}" >> .rosinstall
     
 Rerun rosinstall (note this will change your $ROS_PACKAGE_PATH):
     
-=======
-
-    echo "-git: {local-name: serial, uri: 'https://github.com/wjwwood/serial.git', version: 'master'}" >> .rosinstall
-
-Rerun rosinstall:
-
->>>>>>> 81fc77dd
     rosinstall .
     source setup.bash
 
