<<<<<<< HEAD
find_path(serial_INCLUDE_DIRS serial.h /usr/include/serial "$ENV{NAMER_ROOT}")
=======
find_path(serial_INCLUDE_DIRS serial.h /usr/include/serial 
          /usr/local/include/serial "$ENV{NAMER_ROOT}")
>>>>>>> 81fc77dd

find_library(serial_LIBRARIES serial /usr/lib /usr/local/lib
             "$ENV{NAMER_ROOT}")

set(serial_FOUND TRUE)

if (NOT serial_INCLUDE_DIRS)
    set(serial_FOUND FALSE)
endif (NOT serial_INCLUDE_DIRS)

if (NOT serial_LIBRARIES)
    set(serial_FOUND FALSE)
endif (NOT serial_LIBRARIES)<|MERGE_RESOLUTION|>--- conflicted
+++ resolved
@@ -1,9 +1,5 @@
-<<<<<<< HEAD
-find_path(serial_INCLUDE_DIRS serial.h /usr/include/serial "$ENV{NAMER_ROOT}")
-=======
-find_path(serial_INCLUDE_DIRS serial.h /usr/include/serial 
-          /usr/local/include/serial "$ENV{NAMER_ROOT}")
->>>>>>> 81fc77dd
+find_path(serial_INCLUDE_DIRS serial/serial.h /usr/include 
+          /usr/local/include "$ENV{NAMER_ROOT}")
 
 find_library(serial_LIBRARIES serial /usr/lib /usr/local/lib
              "$ENV{NAMER_ROOT}")
